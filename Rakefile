$LOAD_PATH.unshift File.expand_path('lib', File.dirname(__FILE__))
require 'rake'
<<<<<<< HEAD
require 'rbconfig'
require './lib/utilrb/common'
require './lib/utilrb/rake_common'
require './lib/utilrb/doc/rake'
=======
>>>>>>> f309af2b

begin 
    require 'hoe'

    Hoe::plugin :yard

    hoe_spec = Hoe.spec 'utilrb' do
        developer "Sylvain Joyeux", "sylvain.joyeux@m4x.org"
        self.extra_deps <<
            ['facets', '>= 2.4.0'] <<
            ['rake',     '>= 0.9'] <<
            ["rake-compiler",   "~> 0.8.0"] <<
            ["hoe-yard",   ">= 0.1.2"]

        self.extra_dev_deps <<
            ['flexmock', '>= 0.8.6'] <<
            ['debugger-ruby_core_source', '>= 0']

        self.summary = 'Yet another Ruby toolkit'
        self.description = paragraphs_of('README.rdoc', 3..5).join("\n\n")
    end

    hoe_spec.spec.extensions = FileList["ext/**/extconf.rb"]

    require 'rubygems/package_task'
    Gem::PackageTask.new(hoe_spec.spec) do |pkg|
        pkg.need_zip = true
        pkg.need_tar = true
    end
<<<<<<< HEAD
    FileUtils.ln_sf "../ext/utilrb_ext.#{RbConfig::CONFIG['DLEXT']}", "lib/utilrb_ext.#{RbConfig::CONFIG['DLEXT']}"
end

task :clean do
    puts "Cleaning extension in ext/"
    FileUtils.rm_f "lib/utilrb_ext.#{RbConfig::CONFIG['DLEXT']}"
    if File.file?(File.join('ext', 'Makefile'))
        Dir.chdir("ext") do
            system("make clean")
        end
    end
    FileUtils.rm_f "ext/Makefile"
    FileUtils.rm_f "lib/utilrb_ext.#{RbConfig::CONFIG['DLEXT']}"
=======

    require 'rake/extensiontask'
    utilrb_task = Rake::ExtensionTask.new('utilrb', hoe_spec.spec) do |ext|
        ext.name = 'utilrb'
        ext.ext_dir = 'ext/utilrb'
        ext.lib_dir = 'lib/utilrb'
        ext.config_options << "-DRUBINIUS"
        ext.source_pattern ="*.{c,cc,cpp}"
    end

    Rake.clear_tasks(/^default$/)
    task :default => :compile

    task :doc => :yard


rescue LoadError => e
    puts "'utilrb' cannot be build -- loading gem failed: #{e}"
>>>>>>> f309af2b
end

task :full_test do
    ENV.delete_if { |name,val| name == "UTILRB_EXT_MODE" }
    system('testrb -I. test')
    ENV['UTILRB_EXT_MODE'] = 'yes'
    system('testrb -I. test')
end<|MERGE_RESOLUTION|>--- conflicted
+++ resolved
@@ -1,12 +1,5 @@
 $LOAD_PATH.unshift File.expand_path('lib', File.dirname(__FILE__))
 require 'rake'
-<<<<<<< HEAD
-require 'rbconfig'
-require './lib/utilrb/common'
-require './lib/utilrb/rake_common'
-require './lib/utilrb/doc/rake'
-=======
->>>>>>> f309af2b
 
 begin 
     require 'hoe'
@@ -36,21 +29,6 @@
         pkg.need_zip = true
         pkg.need_tar = true
     end
-<<<<<<< HEAD
-    FileUtils.ln_sf "../ext/utilrb_ext.#{RbConfig::CONFIG['DLEXT']}", "lib/utilrb_ext.#{RbConfig::CONFIG['DLEXT']}"
-end
-
-task :clean do
-    puts "Cleaning extension in ext/"
-    FileUtils.rm_f "lib/utilrb_ext.#{RbConfig::CONFIG['DLEXT']}"
-    if File.file?(File.join('ext', 'Makefile'))
-        Dir.chdir("ext") do
-            system("make clean")
-        end
-    end
-    FileUtils.rm_f "ext/Makefile"
-    FileUtils.rm_f "lib/utilrb_ext.#{RbConfig::CONFIG['DLEXT']}"
-=======
 
     require 'rake/extensiontask'
     utilrb_task = Rake::ExtensionTask.new('utilrb', hoe_spec.spec) do |ext|
@@ -69,7 +47,6 @@
 
 rescue LoadError => e
     puts "'utilrb' cannot be build -- loading gem failed: #{e}"
->>>>>>> f309af2b
 end
 
 task :full_test do
