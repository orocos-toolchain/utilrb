#include <set>
#include <map>
#include <ruby.h>
#ifdef RUBY_IS_19
#include <ruby/intern.h>
#else
#include <intern.h>
#endif

using std::set;
using std::map;

static VALUE cWeakRef;
static VALUE cRefError;

/* Weakref internal structure. +obj+ is Qnil before initialization and Qundef
 * after finalization */
struct WeakRef {
    VALUE ruby_ref;
    VALUE obj;
};

// Map from real objects to the set of associated WeakRef objects
typedef set<VALUE> ObjSet;
typedef map< VALUE, ObjSet > RefFromObjID;
typedef map< VALUE, VALUE > ObjFromRefID;
RefFromObjID from_obj_id;
ObjFromRefID from_ref_id;

static void weakref_free(WeakRef const* ref)
{
    VALUE ref_id = rb_obj_id(ref->ruby_ref);
    ObjFromRefID::iterator obj_it = from_ref_id.find(ref_id);
    if (obj_it != from_ref_id.end())
    {
        VALUE obj_id = rb_obj_id(obj_it->second);
        RefFromObjID::iterator ref_set = from_obj_id.find(obj_id);
        ref_set->second.erase(ref->ruby_ref);
        from_ref_id.erase(obj_it);
    }
    delete ref;
}
static VALUE weakref_alloc(VALUE klass)
{
    WeakRef* ref = new WeakRef;
    ref->obj = Qnil;
    ref->ruby_ref = Data_Wrap_Struct(klass, NULL, weakref_free, ref);
    return ref->ruby_ref;
}

static WeakRef& get_weakref(VALUE self)
{
    WeakRef* object = 0;
    Data_Get_Struct(self, WeakRef, object);
    return *object;
}

static VALUE do_object_finalize(VALUE mod, VALUE obj_id)
{
    RefFromObjID::iterator ref_set = from_obj_id.find(obj_id);
    if (ref_set != from_obj_id.end())
    {
        ObjSet::iterator it = ref_set->second.begin();
        ObjSet::iterator const end = ref_set->second.end();
        for (; it != end; ++it)
        {
<<<<<<< HEAD
            // Do NOT use Data_Wrap_Struct here, it would break on recent Ruby
            // interpreters. The reason is that the object type is reset during
            // GC -- and the call to free functions is deferred.
            //
            // So, at this point, we're sure we have a RDATA in *it (otherwise
            // weakref_free would have been called), but we can't use
            // Data_Wrap_Struct because that would crash.
            WeakRef& ref = *reinterpret_cast<WeakRef*>(RDATA(*it)->data);;
            ref.obj = Qundef;
=======
            /* During GC, objects are garbage collected and *then* the
             * finalizers are called. It means that, even though *it is
             * referenced in from_obj_id, it may be invalid.
             *
             * When an object is marked for deferred finalization, FL_MARK is
             * set on it, while the other objects have FL_MARK reset. I.e., we
             * can detect finalized objects because they are marked during the
             * call to finalizers.
             */
            if (!FL_TEST(*it, FL_MARK))
            {
                WeakRef& ref = get_weakref(*it);
                ref.obj = Qundef;
            }

>>>>>>> f90bc22b
            from_ref_id.erase(rb_obj_id(*it));
        }
        from_obj_id.erase(obj_id);
    }
    return Qnil;
}

// Note: the Ruby code has already registered +do_object_finalize+ as the
// finalizer for +obj+.
//
// It is forbidden to make a weakref-of-weakref or a weakref of an immediate
// object
static VALUE weakref_do_initialize(VALUE self, VALUE obj)
{
    if (!FL_ABLE(obj))
    {
        VALUE str = rb_any_to_s(obj);
        rb_raise(rb_eArgError, "%s cannot be finalized", StringValuePtr(str));
    }

    WeakRef& ref = get_weakref(self);
    ref.obj = obj;

    RefFromObjID::iterator it = from_obj_id.find(rb_obj_id(obj));
    if (it == from_obj_id.end())
        it = from_obj_id.insert( make_pair(rb_obj_id(obj), ObjSet()) ).first;

    it->second.insert(self);
    from_ref_id.insert( std::make_pair(rb_obj_id(self), obj) );

    return Qnil;
}

static VALUE weakref_get(VALUE self)
{
    WeakRef const& ref = get_weakref(self);

    if (ref.obj == Qnil)
        rb_raise(cRefError, "initialized weakref");
    if (ref.obj == Qundef)
        rb_raise(cRefError, "finalized object");
    return ref.obj;
}

static VALUE refcount(VALUE mod, VALUE obj)
{
    if (0 == obj & FIXNUM_FLAG)
        obj = rb_obj_id(obj);

    RefFromObjID::const_iterator it = from_obj_id.find(obj);
    if (it == from_obj_id.end())
        return Qnil;
    else
        return INT2FIX(it->second.size());
}

extern "C" void Init_weakref(VALUE mUtilrb)
{
    cWeakRef = rb_define_class_under(mUtilrb, "WeakRef", rb_cObject);
    cRefError = rb_define_class_under(cWeakRef, "RefError", rb_eStandardError);
    rb_define_alloc_func(cWeakRef, weakref_alloc);

    rb_define_singleton_method(cWeakRef, "do_object_finalize", RUBY_METHOD_FUNC(do_object_finalize), 1);
    rb_define_singleton_method(cWeakRef, "refcount", RUBY_METHOD_FUNC(refcount), 1);
    rb_define_method(cWeakRef, "do_initialize", RUBY_METHOD_FUNC(weakref_do_initialize), 1);
    rb_define_method(cWeakRef, "get", RUBY_METHOD_FUNC(weakref_get), 0);
}
<|MERGE_RESOLUTION|>--- conflicted
+++ resolved
@@ -64,7 +64,6 @@
         ObjSet::iterator const end = ref_set->second.end();
         for (; it != end; ++it)
         {
-<<<<<<< HEAD
             // Do NOT use Data_Wrap_Struct here, it would break on recent Ruby
             // interpreters. The reason is that the object type is reset during
             // GC -- and the call to free functions is deferred.
@@ -74,23 +73,6 @@
             // Data_Wrap_Struct because that would crash.
             WeakRef& ref = *reinterpret_cast<WeakRef*>(RDATA(*it)->data);;
             ref.obj = Qundef;
-=======
-            /* During GC, objects are garbage collected and *then* the
-             * finalizers are called. It means that, even though *it is
-             * referenced in from_obj_id, it may be invalid.
-             *
-             * When an object is marked for deferred finalization, FL_MARK is
-             * set on it, while the other objects have FL_MARK reset. I.e., we
-             * can detect finalized objects because they are marked during the
-             * call to finalizers.
-             */
-            if (!FL_TEST(*it, FL_MARK))
-            {
-                WeakRef& ref = get_weakref(*it);
-                ref.obj = Qundef;
-            }
-
->>>>>>> f90bc22b
             from_ref_id.erase(rb_obj_id(*it));
         }
         from_obj_id.erase(obj_id);
